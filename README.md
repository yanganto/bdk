# The Bitcoin Dev Kit

<div align="center">
  <h1>BDK</h1>

  <img src="./static/bdk.png" width="220" />

  <p>
    <strong>A modern, lightweight, descriptor-based wallet library written in Rust!</strong>
  </p>

  <p>
    <a href="https://crates.io/crates/bdk"><img alt="Crate Info" src="https://img.shields.io/crates/v/bdk.svg"/></a>
    <a href="https://github.com/bitcoindevkit/bdk/blob/master/LICENSE"><img alt="MIT or Apache-2.0 Licensed" src="https://img.shields.io/badge/license-MIT%2FApache--2.0-blue.svg"/></a>
    <a href="https://github.com/bitcoindevkit/bdk/actions?query=workflow%3ACI"><img alt="CI Status" src="https://github.com/bitcoindevkit/bdk/workflows/CI/badge.svg"></a>
    <a href="https://coveralls.io/github/bitcoindevkit/bdk?branch=master"><img src="https://coveralls.io/repos/github/bitcoindevkit/bdk/badge.svg?branch=master"/></a>
    <a href="https://docs.rs/bdk"><img alt="API Docs" src="https://img.shields.io/badge/docs.rs-bdk-green"/></a>
    <a href="https://blog.rust-lang.org/2021/12/02/Rust-1.57.0.html"><img alt="Rustc Version 1.57.0+" src="https://img.shields.io/badge/rustc-1.57.0%2B-lightgrey.svg"/></a>
    <a href="https://discord.gg/d7NkDKm"><img alt="Chat on Discord" src="https://img.shields.io/discord/753336465005608961?logo=discord"></a>
  </p>

  <h4>
    <a href="https://bitcoindevkit.org">Project Homepage</a>
    <span> | </span>
    <a href="https://docs.rs/bdk">Documentation</a>
  </h4>
</div>

## About

The `bdk` libraries aims to provide well engineered and reviewed components for Bitcoin based applications.
It is built upon the excellent [`rust-bitcoin`] and [`rust-miniscript`] crates.

> ⚠ The Bitcoin Dev Kit developers are in the process of releasing a `v1.0` which is a fundamental re-write of how the library works.
> See for some background on this project: https://bitcoindevkit.org/blog/road-to-bdk-1/ (ignore the timeline 😁)
> For a release timeline see the [`bdk_core_staging`] repo where a lot of the component work is being done. The plan is that everything in the `bdk_core_staging` repo will be moved into the `crates` directory here.

## Architecture

The project is split up into several crates in the `/crates` directory:

- [`bdk`](./crates/bdk): Contains the central high level `Wallet` type that is built from the low-level mechanisms provided by the other components
- [`chain`](./crates/chain): Tools for storing and indexing chain data
- [`file_store`](./crates/file_store): A (experimental) persistence backend for storing chain data in a single file.
- [`esplora`](./crates/esplora): Extends the [`esplora-client`] crate with methods to fetch chain data from an esplora HTTP server in the form that [`bdk_chain`] and `Wallet` can consume.
- [`electrum`](./crates/electrum): Extends the [`electrum-client`] crate with methods to fetch chain data from an electrum server in the form that [`bdk_chain`] and `Wallet` can consume.

Fully working examples of how to use these components are in `/example-crates`

[`bdk_core_staging`]: https://github.com/LLFourn/bdk_core_staging
[`rust-miniscript`]: https://github.com/rust-bitcoin/rust-miniscript
[`rust-bitcoin`]: https://github.com/rust-bitcoin/rust-bitcoin
[`esplora-client`]: https://docs.rs/esplora-client/0.3.0/esplora_client/
[`electrum-client`]: https://docs.rs/electrum-client/0.13.0/electrum_client/

## Minimum Supported Rust Version (MSRV)
This library should compile with any combination of features with Rust 1.57.0.

To build with the MSRV you will need to pin dependencies as follows:

```
# log 0.4.19 has MSRV 1.60.0+
cargo update -p log --precise "0.4.18"
# tempfile 3.7.0 has MSRV 1.63.0+
cargo update -p tempfile --precise "3.6.0"
# rustls 0.21.2 has MSRV 1.60.0+
cargo update -p rustls:0.21.6 --precise "0.21.1"
<<<<<<< HEAD
# tokio 1.30 has MSRV 1.63.0+
cargo update -p tokio:1.32.0 --precise "1.29.1"
# flate2 1.0.27 has MSRV 1.63.0+
cargo update -p flate2:1.0.27 --precise "1.0.26"
# reqwest 0.11.19 has MSRV 1.63.0+
cargo update -p reqwest --precise "0.11.18"
# h2 0.3.21 has MSRV 1.63.0+
cargo update -p h2 --precise "0.3.20"
```
=======
```

## License

Licensed under either of

* Apache License, Version 2.0, ([LICENSE-APACHE](LICENSE-APACHE) or <https://www.apache.org/licenses/LICENSE-2.0>)
* MIT license ([LICENSE-MIT](LICENSE-MIT) or <https://opensource.org/licenses/MIT>)

at your option.

### Contribution

Unless you explicitly state otherwise, any contribution intentionally
submitted for inclusion in the work by you, as defined in the Apache-2.0
license, shall be dual licensed as above, without any additional terms or
conditions.
>>>>>>> 2d543475
<|MERGE_RESOLUTION|>--- conflicted
+++ resolved
@@ -65,7 +65,6 @@
 cargo update -p tempfile --precise "3.6.0"
 # rustls 0.21.2 has MSRV 1.60.0+
 cargo update -p rustls:0.21.6 --precise "0.21.1"
-<<<<<<< HEAD
 # tokio 1.30 has MSRV 1.63.0+
 cargo update -p tokio:1.32.0 --precise "1.29.1"
 # flate2 1.0.27 has MSRV 1.63.0+
@@ -74,8 +73,6 @@
 cargo update -p reqwest --precise "0.11.18"
 # h2 0.3.21 has MSRV 1.63.0+
 cargo update -p h2 --precise "0.3.20"
-```
-=======
 ```
 
 ## License
@@ -92,5 +89,4 @@
 Unless you explicitly state otherwise, any contribution intentionally
 submitted for inclusion in the work by you, as defined in the Apache-2.0
 license, shall be dual licensed as above, without any additional terms or
-conditions.
->>>>>>> 2d543475
+conditions.